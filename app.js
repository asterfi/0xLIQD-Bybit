import pkg from 'bybit-api-gnome';
const { WebsocketClient, WS_KEY_MAP, LinearClient, AccountAssetClient, SpotClientV3} = pkg;
import { WebsocketClient as binanceWS } from 'binance';
import dotenv from 'dotenv';
import fetch from 'node-fetch';
import express from 'express';
import path from 'path';
import chalk from 'chalk';
import fs from 'fs';
import { Webhook, MessageBuilder } from 'discord-webhook-node';
import { env } from 'process';
import http from 'http';
import https from 'https';
import WebSocket from 'ws';
import { networkInterfaces } from 'os';
import moment from 'moment';
import * as cron from 'node-cron'
import bodyParser from 'body-parser'
import session from 'express-session';

dotenv.config();

// Discord report cron tasks
if (process.env.USE_DISCORD == "true") {
    const cronTaskDiscordPositionReport = cron.schedule(process.env.DISCORD_REPORT_INTERVALL, () => {
        logIT("Discord report send!");
        reportWebhook();
    });
}
// Update function
if (process.env.FIRST_START === 'false') {
    updateLastDeploymentDateTime(new Date());
    changeENV('FIRST_START', 'true');
    dotenv.config();
}
// Check for updates
checkForUpdates()

// used to calculate bot runtime
const timestampBotStart = moment();

var hook;
if (process.env.USE_DISCORD == "true") {
    hook = new Webhook(process.env.DISCORD_URL);
}

const app = express();
const server = http.createServer(app);
const wss = new WebSocket.Server({ server });
const PORT = process.env.PORT || 3000;
const __dirname = path.dirname(new URL(import.meta.url).pathname);
const key = process.env.API_KEY;
const secret = process.env.API_SECRET;
const apikey = process.env.LIQUIDATION_KEY;
const stopLossCoins = new Map();
var rateLimit = 2000;
var baseRateLimit = 2000;
var lastReport = 0;
var pairs = [];
var liquidationOrders = [];
var lastUpdate = 0;
let _wsClient;

app.use(bodyParser.urlencoded({ extended: false }));
app.use('/css', express.static('gui/css'));
app.use('/img', express.static('gui/img'));

app.use(session({
    secret: process.env.GUI_SESSION_PASSWORD,
    resave: false,
    saveUninitialized: true
}));

app.get('/login', (req, res) => {
    res.sendFile('login.html', { root: 'gui' });
});
  
app.post('/login', (req, res) => {
    const password = req.body.password;
    if (password === process.env.GUI_PASSWORD) {
      req.session.isLoggedIn = true;
      res.redirect('/');
    } else {
      res.status(401).send('Wrong password');
    }
});
  
app.get('/', isAuthenticated, (req, res) => {
    res.sendFile('index.html', { root: 'gui' });
});

wss.on('connection', (ws) => {

    // global client
    _wsClient = ws;

    //got message from client
    ws.on('message', (message) => {
      console.log('Message from client: ' + message);
    });
});


server.listen(PORT, () => {
    const interfaces = networkInterfaces();
    const addresses = [];
    for (const iface of Object.values(interfaces)) {
        for (const addr of iface) {
            if (addr.family === 'IPv4' && !addr.internal) {
                addresses.push(addr.address);
            }
        }
    }
    logIT(`GUI running on http://${addresses[0]}:${PORT}`)
});

//create ws client
const wsClient = new WebsocketClient({
    key: key,
    secret: secret,
    market: 'linear',
    livenet: true,
});
const binanceClient = new binanceWS({
    beautify: true,
});
//create linear client
const linearClient = new LinearClient({
    key: key,
    secret: secret,
    livenet: true,
});
//account client
const accountClient = new AccountAssetClient({
    key: key,
    secret: secret,
    livenet: true,
});
//spot client
const spotClient = new SpotClientV3({
    key: key,
    secret: secret,
    livenet: true,
});

wsClient.on('update', (data) => {
    //console.log('raw message received ', JSON.stringify(data, null, 2));

    const topic = data.topic;

    if (topic === "stop_order") {
        const order_data = data.data;
        //check for stoploss trigger
        if (order_data[0].stop_order_type === "StopLoss" && order_data[0].order_status === "Triggered"){
            //add coin to timeout
            addCoinToTimeout(order_data[0].symbol, process.env.STOP_LOSS_TIMEOUT);
        }
    } else {
        var pair = data.data.symbol;
        var price = parseFloat(data.data.price);
        var side = data.data.side;
        //convert to float
        var qty = parseFloat(data.data.qty) * price;
        //create timestamp
        var timestamp = Math.floor(Date.now() / 1000);
        //find what index of liquidationOrders array is the pair
        var index = liquidationOrders.findIndex(x => x.pair === pair);
    
        var dir = "";
        if (side === "Buy") {
            dir = "Long";
        } else {
            dir = "Short";
        }
    
        //get blacklisted pairs
        const blacklist = [];
        var blacklist_all = process.env.BLACKLIST;
        blacklist_all = blacklist_all.replaceAll(" ", "");
        blacklist_all.split(',').forEach(item => {
            blacklist.push(item);
        });
    
        // get whitelisted pairs
        const whitelist = [];
        var whitelist_all = process.env.WHITELIST;
        whitelist_all = whitelist_all.replaceAll(" ", "");
        whitelist_all.split(',').forEach(item => {
            whitelist.push(item);
        });
    
        //if pair is not in liquidationOrders array and not in blacklist, add it
        if (index === -1 && !blacklist.includes(pair) && process.env.USE_WHITELIST == "false" || process.env.USE_WHITELIST == "true" && whitelist.includes(pair)) {
            liquidationOrders.push({pair: pair, price: price, side: side, qty: qty, amount: 1, timestamp: timestamp});
            index = liquidationOrders.findIndex(x => x.pair === pair);
        }
        //if pair is in liquidationOrders array, update it
        else if (!blacklist.includes(pair) && process.env.USE_WHITELIST == "false" || process.env.USE_WHITELIST == "true" && whitelist.includes(pair)) {
            //check if timesstamp is withing 5 seconds of previous timestamp
            if (timestamp - liquidationOrders[index].timestamp <= 5) {
                liquidationOrders[index].price = price;
                liquidationOrders[index].side = side;
                //add qty to existing qty and round to 2 decimal places
                liquidationOrders[index].qty = parseFloat((liquidationOrders[index].qty + qty).toFixed(2));
                liquidationOrders[index].timestamp = timestamp;
                liquidationOrders[index].amount = liquidationOrders[index].amount + 1;
    
            }
            //if timestamp is more than 5 seconds from previous timestamp, overwrite
            else {
                liquidationOrders[index].price = price;
                liquidationOrders[index].side = side;
                liquidationOrders[index].qty = qty;
                liquidationOrders[index].timestamp = timestamp;
                liquidationOrders[index].amount = 1;
            }
            
            //Load min volume from settings.json
            const settings = JSON.parse(fs.readFileSync('settings.json', 'utf8'));
            var settingsIndex = settings.pairs.findIndex(x => x.symbol === pair);
            if (settingsIndex !== -1 && liquidationOrders[index].qty > settings.pairs[settingsIndex].min_volume) {
                
                if (stopLossCoins.has(pair) == false && process.env.USE_STOP_LOSS_TIMEOUT == "true") {
                    scalp(pair, index, liquidationOrders[index].qty);
                } else {
                    logIT(chalk.yellow(liquidationOrders[index].pair + " is not allowed to trade cause it is on timeout"));
                }
    
            }
            else {
<<<<<<< HEAD
                logIT(chalk.magenta("[" + liquidationOrders[index].amount + "] " + dir + " Liquidation order for " + liquidationOrders[index].pair + " with a cumulative value of " + liquidationOrders[index].qty + " USDT"));
                logIT(chalk.yellow("Not enough liquidations to trade " + liquidationOrders[index].pair));
=======
                console.log(getLogTimesStamp() + " ::  " + chalk.magenta("[" + liquidationOrders[index].amount + "] " + dir + " Liquidation order for " + liquidationOrders[index].pair + "@Bybit with a cumulative value of " + liquidationOrders[index].qty + " USDT"));
                console.log(getLogTimesStamp() + " ::  " + chalk.yellow("Not enough liquidations to trade " + liquidationOrders[index].pair));
>>>>>>> e4778fcb
            }
    
        }
        else {
            logIT(chalk.gray("Liquidation Found for Blacklisted pair: " + pair + " ignoring..."));
        }
    }
});
binanceClient.on('formattedMessage', (data) => {
    //console.log('raw message received ', JSON.stringify(data, null, 2));
    var pair = data.liquidationOrder.symbol;
    var price = parseFloat(data.liquidationOrder.price);
    var oside = data.liquidationOrder.side;
    //convert to float
    var qty = parseFloat(data.liquidationOrder.quantity) * price;
    //create timestamp
    var timestamp = Math.floor(Date.now() / 1000);
    //find what index of liquidationOrders array is the pair
    var index = liquidationOrders.findIndex(x => x.pair === pair);

    var dir = "";
    var side = "";
    if (oside === "BUY") {
        dir = "Long";
        side = "Sell";
    } else {
        dir = "Short";
        side = "Buy";
    }

    //get blacklisted pairs
    const blacklist = [];
    var blacklist_all = process.env.BLACKLIST;
    blacklist_all = blacklist_all.replaceAll(" ", "");
    blacklist_all.split(',').forEach(item => {
        blacklist.push(item);
    });

    // get whitelisted pairs
    const whitelist = [];
    var whitelist_all = process.env.WHITELIST;
    whitelist_all = whitelist_all.replaceAll(" ", "");
    whitelist_all.split(',').forEach(item => {
        whitelist.push(item);
    });

    //if pair is not in liquidationOrders array and not in blacklist, add it
    if (index === -1 && !blacklist.includes(pair) && process.env.USE_WHITELIST == "false" || process.env.USE_WHITELIST == "true" && whitelist.includes(pair)) {
        liquidationOrders.push({pair: pair, price: price, side: side, qty: qty, amount: 1, timestamp: timestamp});
        index = liquidationOrders.findIndex(x => x.pair === pair);
    }
    //if pair is in liquidationOrders array, update it
    else if (!blacklist.includes(pair) && process.env.USE_WHITELIST == "false" || process.env.USE_WHITELIST == "true" && whitelist.includes(pair)) {
        //check if timesstamp is withing 5 seconds of previous timestamp
        if (timestamp - liquidationOrders[index].timestamp <= 5) {
            liquidationOrders[index].price = price;
            liquidationOrders[index].side = side;
            //add qty to existing qty and round to 2 decimal places
            liquidationOrders[index].qty = parseFloat((liquidationOrders[index].qty + qty).toFixed(2));
            liquidationOrders[index].timestamp = timestamp;
            liquidationOrders[index].amount = liquidationOrders[index].amount + 1;

        }
        //if timestamp is more than 5 seconds from previous timestamp, overwrite
        else {
            liquidationOrders[index].price = price;
            liquidationOrders[index].side = side;
            liquidationOrders[index].qty = qty;
            liquidationOrders[index].timestamp = timestamp;
            liquidationOrders[index].amount = 1;
        }

        //Load min volume from settings.json
        const settings = JSON.parse(fs.readFileSync('settings.json', 'utf8'));
        var settingsIndex = settings.pairs.findIndex(x => x.symbol === pair);
        if (settingsIndex !== -1 && liquidationOrders[index].qty > settings.pairs[settingsIndex].min_volume) {
                
            if (stopLossCoins.has(pair) == false && process.env.USE_STOP_LOSS_TIMEOUT == "true") {
                scalp(pair, index, liquidationOrders[index].qty);
            } else {
                console.log(getLogTimesStamp() + " ::  " + chalk.yellow(liquidationOrders[index].pair + " is not allowed to trade cause it is on timeout"));
            }

        }
        else {
            console.log(getLogTimesStamp() + " ::  " + chalk.magenta("[" + liquidationOrders[index].amount + "] " + dir + " Liquidation order for " + liquidationOrders[index].pair + "@Binance with a cumulative value of " + liquidationOrders[index].qty + " USDT"));
            console.log(getLogTimesStamp() + " ::  " + chalk.yellow("Not enough liquidations to trade " + liquidationOrders[index].pair));
        }

    }
    else {
        console.log(getLogTimesStamp() + " ::  " + chalk.gray("Liquidation Found for Blacklisted pair: " + pair + " ignoring..."));
    }
});

wsClient.on('open', (data,) => {
    //console.log('connection opened open:', data.wsKey);
    //catch error
    if (data.wsKey === WS_KEY_MAP.WS_KEY_ERROR) {
        logIT("Error: " + data)
        return;
    }
    //logIT("Connection opened");
});
wsClient.on('response', (data) => {
    if (data.wsKey === WS_KEY_MAP.WS_KEY_ERROR) {
        logIT("Error: " + data)
        return;
    }
    //logIT("Connection opened");
});
wsClient.on('reconnect', ({ wsKey }) => {
    logIT('ws automatically reconnecting.... ', wsKey);
});
wsClient.on('reconnected', (data) => {
    logIT('ws has reconnected ', data?.wsKey);
});
binanceClient.on('open', (data,) => {
    //console.log('connection opened open:', data.wsKey);
});
binanceClient.on('reply', (data) => {
    //console.log("Connection opened");
});
binanceClient.on('reconnecting', ({ wsKey }) => {
    console.log(getLogTimesStamp() + " ::  " + 'ws automatically reconnecting.... ', wsKey);
});
binanceClient.on('reconnected', (data) => {
    console.log(getLogTimesStamp() + " ::  " + 'ws has reconnected ', data?.wsKey);
});
binanceClient.on('error', (data) => {
    console.log(getLogTimesStamp() + " ::  " + 'ws saw error ', data?.wsKey);
});

//subscribe to stop_order to see when we hit stop-loss
wsClient.subscribe('stop_order')

//run websocket
async function liquidationEngine(pairs) {
    wsClient.subscribe(pairs);
    binanceClient.subscribeAllLiquidationOrders('usdm');
}

async function transferFunds(amount) {
    const transfer = await accountClient.createInternalTransfer(
        {
            transfer_id: await generateTransferId(),
            coin: 'USDT',
            amount: amount.toFixed(2),
            from_account_type: 'CONTRACT',
            to_account_type: 'SPOT',
        }
    );
}

async function withdrawFunds() {
    const settings = JSON.parse(fs.readFileSync('account.json', 'utf8'));

    if (settings.Withdraw == true){

        const withdraw = await accountClient.submitWithdrawal(
            {
                coin: process.env.WITHDRAW_COIN,
                chain: process.env.WITHDRAW_CHAIN,
                address: process.env.WITHDRAW_ADDRESS,
                amount: String(settings.BalanceToWithdraw).toFixed(2),
                account_type: process.env.WITHDRAW_ACCOUNT
            }
        );

        logIT("Withdrawl completed!")
    } else {
        logIT("Would withdrawl, but it's not active..")
    }

}

//Generate transferId
async function generateTransferId() {
    const hexDigits = "0123456789abcdefghijklmnopqrstuvwxyz";
    let transferId = "";
    for (let i = 0; i < 32; i++) {
      transferId += hexDigits.charAt(Math.floor(Math.random() * 16));
      if (i === 7 || i === 11 || i === 15 || i === 19) {
        transferId += "-";
      }
    }
    return transferId;
}

//Get server time
async function getServerTime() {
    const data = await linearClient.fetchServerTime();
    var serverTime = new Date(data * 1000);
    var serverTimeGmt = serverTime.toGMTString()+'\n' + serverTime.toLocaleString();
    return serverTimeGmt;
}

//Get margin
async function getMargin() {
    const data = await linearClient.getWalletBalance();
    var usedBalance = data.result['USDT'].used_margin;
    var balance = usedBalance;
    return balance;
}

//get account balance
async function getBalance() {
    try{
        const data = await linearClient.getWalletBalance();
        if (data.ret_code != 0) {
            logIT(chalk.redBright("Error fetching balance. err: " + data.ret_code + "; msg: " + data.ret_msg));
            process.exit(1);
        }
        const spotBal = await spotClient.getBalances();

        if (spotBal.retCode != 0) {
            logIT(chalk.redBright("Error fetching spot balance. err: " + spotBal.retCode + "; msg: " + spotBal.retMsg));
            process.exit(1);
        }
        var availableBalance = data.result['USDT'].available_balance;
        var usedBalance = data.result['USDT'].used_margin;
        var balance = availableBalance + usedBalance;

        //load settings.json
        const settings = JSON.parse(fs.readFileSync('account.json', 'utf8'));

        //check if starting balance is set
        if (settings.startingBalance === 0) {
            settings.startingBalance = balance;
            fs.writeFileSync('account.json', JSON.stringify(settings, null, 4));
            var startingBalance = settings.startingBalance;
        }
        else {
            var startingBalance = settings.startingBalance;
        }

        var diff = balance - startingBalance;
        var percentGain = (diff / startingBalance) * 100;

        //check for gain to safe amount to spot
        if (diff >= settings.BalanceToSpot && settings.BalanceToSpot > 0 && process.env.TRANSFER_TO_SPOT == "true"){
            transferFunds(diff)
            logIT("Moved " + diff + " to SPOT")
        }

        //check spot balance to withdraw
        var withdrawCoin = spotBal.result.balances.find(item => item.coin === process.env.WITHDRAW_COIN);

        if (withdrawCoin.total >= settings.BalanceToWithdraw && settings.Withdraw == true){
            withdrawFunds();
            logIT("Withdraw " + withdrawCoin.total + " to " + process.env.WITHDRAW_ADDRESS)
        }
        
        //if positive diff then log green
        if (diff >= 0) {
            logIT(chalk.greenBright.bold("Profit: " + diff.toFixed(4) + " USDT" + " (" + percentGain.toFixed(2) + "%)") + " | " + chalk.magentaBright.bold("Balance: " + balance.toFixed(4) + " USDT"));
        }
        else {
            logIT(chalk.redBright.bold("Profit: " + diff.toFixed(4) + " USDT" + " (" + percentGain.toFixed(2) + "%)") + "  " + chalk.magentaBright.bold("Balance: " + balance.toFixed(4) + " USDT"));

        }

        // create the gui data
        var percentGain = percentGain.toFixed(6);
        var diff = diff.toFixed(6);
        //fetch positions
        var positions = await linearClient.getPosition();
        var positionList = [];
        var openPositions = await totalOpenPositions();
        if(openPositions === null) {
            openPositions = 0;
        }
        var marg = await getMargin();
        var time = await getServerTime();
        //loop through positions.result[i].data get open symbols with size > 0 calculate pnl and to array
        for (var i = 0; i < positions.result.length; i++) {
            if (positions.result[i].data.size > 0) {
                
                var pnl1 = positions.result[i].data.unrealised_pnl;
                var pnl = pnl1.toFixed(6);
                var symbol = positions.result[i].data.symbol;
                var size = positions.result[i].data.size;
                var liq = positions.result[i].data.liq_price;
                var size = size.toFixed(4);
                var ios = positions.result[i].data.is_isolated;

                var priceFetch = await linearClient.getTickers({symbol: symbol});
                var test = priceFetch.result[0].last_price;

                let side = positions.result[i].data.side;
                var dir = "";
                if (side === "Buy") {
                    dir = "✅ Long / ❌ Short";
                } else {
                    dir = "❌ Long / ✅ Short";
                }

                var stop_loss = positions.result[i].data.stop_loss;
                var take_profit = positions.result[i].data.take_profit;
                var price = positions.result[i].data.entry_price;
                var fee = positions.result[i].data.occ_closing_fee;
                var price = price.toFixed(4);
                
                //calulate size in USDT
                var usdValue = (positions.result[i].data.entry_price * size) / process.env.LEVERAGE;
                var position = {
                    "symbol": symbol,
                    "size": size,
                    "side": dir,
                    "sizeUSD": usdValue.toFixed(3),
                    "pnl": pnl,
                    "liq": liq,
                    "price": price,
                    "stop_loss": stop_loss,
                    "take_profit": take_profit,
                    "iso": ios,
                    "test": test,
                    "fee": fee.toFixed(3)
                }
                positionList.push(position);
            }
        }
        //create data payload
        const posidata = { 
            balance: balance.toFixed(2).toString(),
            leverage: process.env.LEVERAGE.toString(),
            totalUSDT: marg.toFixed(2).toString(),
            profitUSDT: diff.toString(),
            profit: percentGain.toString(),
            servertime: time.toString(),
            positioncount: openPositions.toString()
        };
        //send data to gui
        sendToClient('data', posidata);

        const positionsData = [];

        //for each position in positionList add field only 7 fields per embed
        for(var i = 0; i < positionList.length; i++) {
            positionsData.push({
                symbol: positionList[i].symbol,
                isolated: positionList[i].iso,
                closing_fee: positionList[i].fee,
                size: positionList[i].size,
                sizeUSD: positionList[i].sizeUSD,
                pnl: positionList[i].pnl,
                side: positionList[i].side,
                price: positionList[i].test,
                entry_price: positionList[i].price,
                stop_loss: positionList[i].stop_loss,
                take_profit: positionList[i].take_profit,
                liq_price: positionList[i].liq
            });
        }

        sendToClient('positions', positionsData);






        return balance;
    }
    catch (e) {
        return null;
    }

}
//get position
async function getPosition(pair, side) {
    //gor through all pairs and getPosition()
    var positions = await linearClient.getPosition(pair);

    if (positions.result !== null) {
        //look for pair in positions with the same side
        var index = positions.result.findIndex(x => x.data.symbol === pair && x.data.side === side);
        //make sure index is not -1
        if (index !== -1) {
            if (positions.result[index].data.size >= 0) {
                //console.log(positions.result[index].data);
                if(positions.result[index].data.size > 0){
                    logIT(chalk.blueBright("Open position found for " + positions.result[index].data.symbol + " with a size of " + positions.result[index].data.size + " contracts" + " with profit of " + positions.result[index].data.realised_pnl + " USDT"));
                    var profit = positions.result[index ].data.unrealised_pnl;
                    //calculate the profit % change in USD
                    var margin = positions.result[index ].data.position_value/process.env.LEVERAGE;
                    var percentGain = (profit / margin) * 100;
                    return {side: positions.result[index].data.side, entryPrice: positions.result[index].data.entry_price, size: positions.result[index].data.size, percentGain: percentGain};
                }
                else{
                    //no open position
                    return {side: positions.result[index].data.side, entryPrice: positions.result[index].data.entry_price, size: positions.result[index].data.size, percentGain: 0};
                }
            }
            else {
                // adding this for debugging purposes
                logIT("Error: getPostion invalid for " + pair + " size parameter is returning " + positions.result[index].data.size);
                messageWebhook("Error: getPostion invalid for " + pair + " size parameter is returning " + positions.result[index].data.size);
                return {side: null, entryPrice: null, size: null, percentGain: null};
            }
        }
        else {
            logIT("Open positions response is null");
            return {side: null, entryPrice: null, size: null, percentGain: null};
        }

    }
    else {
        logIT("Open positions response is null");
        return {side: null, entryPrice: null, size: null, percentGain: null};
    }

}
//take profit
async function takeProfit(symbol, position) {

    //get entry price
    var positions = await position;

    if (positions.side === "Buy") {
        var side = "Buy";
        var takeProfit = positions.entry_price + (positions.entry_price * (process.env.TAKE_PROFIT_PERCENT/100));
        var stopLoss = positions.entry_price - (positions.entry_price * (process.env.STOP_LOSS_PERCENT/100));

    }
    else {
        var side = "Sell";
        var takeProfit = positions.entry_price - (positions.entry_price * (process.env.TAKE_PROFIT_PERCENT/100));
        var stopLoss = positions.entry_price + (positions.entry_price * (process.env.STOP_LOSS_PERCENT/100));
    }

    //load min order size json

    const tickData = JSON.parse(fs.readFileSync('min_order_sizes.json', 'utf8'));

    try {
        var index = tickData.findIndex(x => x.pair === symbol);
        var tickSize = tickData[index].tickSize;
        var decimalPlaces = (tickSize.toString().split(".")[1] || []).length;

        if (positions.size > 0 && positions.take_profit === 0 || takeProfit !== positions.take_profit) {
            if(process.env.USE_STOPLOSS.toLowerCase() === "true") {
                const order = await linearClient.setTradingStop({
                    symbol: symbol,
                    side: side,
                    take_profit: takeProfit.toFixed(decimalPlaces),
                    stop_loss: stopLoss.toFixed(decimalPlaces),
                });
                //console.log(JSON.stringify(order, null, 4));

                if (order.ret_msg === "OK" || order.ret_msg === "not modified" || order.ret_code === 10002) {
                    //console.log(chalk.red("TAKE PROFIT ERROR: ", JSON.stringify(order, null, 2)));
                }
                else if (order.ret_code === 130027 || order.ret_code === 130030 || order.ret_code === 130024) {
                    //find current price
                    var priceFetch = await linearClient.getTickers({symbol: symbol});
                    var price = priceFetch.result[0].last_price;
                    //if side is sell add 1 tick to price
                    if (side === "Sell") {
                        price = parseFloat(priceFetch.result[0].ask_price);
                    }
                    else {
                        price = parseFloat(priceFetch.result[0].bid_price);
                    }
                    const order = await linearClient.setTradingStop({
                        symbol: symbol,
                        side: side,
                        take_profit: price.toFixed(decimalPlaces),
                        stop_loss: stopLoss.toFixed(decimalPlaces),
                    });
                    logIT(chalk.red("TAKE PROFIT FAILED FOR " + symbol + " WITH ERROR PRICE MOVING TOO FAST OR ORDER ALREADY CLOSED, TRYING TO FILL AT BID/ASK!!"));
                }
                else {
                    logIT(chalk.red("TAKE PROFIT ERROR: ", JSON.stringify(order, null, 4)));
                }

            }
            else {
                const order = await linearClient.setTradingStop({
                    symbol: symbol,
                    side: side,
                    take_profit: takeProfit.toFixed(decimalPlaces),
                });
                //console.log(JSON.stringify(order, null, 2));
                if(order.ret_msg === "OK" || order.ret_msg === "not modified" || order.ret_code ===  130024) {
                    //console.log(chalk.red("TAKE PROFIT ERROR: ", JSON.stringify(order, null, 2)));
                }
                else if (order.ret_code === 130027 || order.ret_code === 130030) {
                    logIT(chalk.cyanBright("TAKE PROFIT FAILED PRICING MOVING FAST!! TRYING TO PLACE ABOVE CURRENT PRICE!!"));
                    //find current price
                    var priceFetch = await linearClient.getTickers({symbol: symbol});
                    logIT("Current price: " + JSON.stringify(priceFetch, null, 4));
                    var price = priceFetch.result[0].last_price;
                    //if side is sell add 1 tick to price
                    if (side === "Sell") {
                        price = priceFetch.result[0].ask_price
                    }
                    else {
                        price = priceFetch.result[0].bid_price
                    }
                    logIT("Price for symbol " + symbol + " is " + price);
                    const order = await linearClient.setTradingStop({
                        symbol: symbol,
                        side: side,
                        take_profit: price,
                    });
                    logIT(chalk.red("TAKE PROFIT FAILED FOR " + symbol + " WITH ERROR PRICE MOVING TOO FAST, TRYING TO FILL AT BID/ASK!!"));
                }
                else {
                    logIT(chalk.red("TAKE PROFIT ERROR: ", JSON.stringify(order, null, 2)));
                }
            }
        }
        else {
            logIT("No take profit to set for " + symbol);
        }
    }
    catch (e) {
        logIT(chalk.red("Error setting take profit: " + e + " for symbol " + symbol));
    }

}
//fetch how how openPositions there are
async function totalOpenPositions() {
    try{
        var positions = await linearClient.getPosition();
        var open = 0;
        for (var i = 0; i < positions.result.length; i++) {
            if (positions.result[i].data.size > 0) {
                if (open === null) {
                    open = 1;
                }
                else {
                    open++;
                }
            }
        }
        return open;

    }
    catch (error) {
        return null;
    }
}
//against trend
async function scalp(pair, index, trigger_qty) {
    //check how many positions are open
    var openPositions = await totalOpenPositions();
    logIT("Open positions: " + openPositions);

    //make sure openPositions is less than max open positions and not null
    if (openPositions < process.env.MAX_OPEN_POSITIONS && openPositions !== null) {
        //Long liquidation
        if (liquidationOrders[index].side === "Buy") {
            const settings = await JSON.parse(fs.readFileSync('settings.json', 'utf8'));
            var settingsIndex = await settings.pairs.findIndex(x => x.symbol === pair);
            
            if(settingsIndex !== -1) {
                if (liquidationOrders[index].price < settings.pairs[settingsIndex].long_price)  {
                    //see if we have an open position
                    var position = await getPosition(pair, "Buy");

                    //make sure position.size greater than or equal to 0
                    if (position.size != null) {
                        //console.log(position);
                        //no open position
                        if (position.side === "Buy" && position.size === 0) {
                            //load min order size json
                            const tickData = JSON.parse(fs.readFileSync('min_order_sizes.json', 'utf8'));
                            var index = tickData.findIndex(x => x.pair === pair);
                            var tickSize = tickData[index].tickSize;
                            var decimalPlaces = (tickSize.toString().split(".")[1] || []).length;
                            // set leverage and margin-mode
                            setLeverage(pair, process.env.LEVERAGE)
                            // order payload
                            const order = await linearClient.placeActiveOrder({
                                symbol: pair,
                                side: "Buy",
                                order_type: "Market",
                                qty: settings.pairs[settingsIndex].order_size.toFixed(decimalPlaces),
                                time_in_force: "GoodTillCancel",
                                reduce_only: false,
                                close_on_trigger: false
                            });
                            //logIT("Order placed: " + JSON.stringify(order, null, 2));
                            logIT(chalk.bgGreenBright("Long Order Placed for " + pair + " at " + settings.pairs[settingsIndex].order_size + " size"));
                            if(process.env.USE_DISCORD == "true") {
                                orderWebhook(pair, settings.pairs[settingsIndex].order_size, "Buy", position.size, position.percentGain, trigger_qty);
                            }
                            
            
                        }
                        //open DCA position
                        else if (position.side === "Buy" && position.size > 0 && position.percentGain < 0 && process.env.USE_DCA_FEATURE == "true") {
                            //maxe sure order is less than max order size
                            if ((position.size + settings.pairs[settingsIndex].order_size) < settings.pairs[settingsIndex].max_position_size) {
                                //load min order size json
                                const tickData = JSON.parse(fs.readFileSync('min_order_sizes.json', 'utf8'));
                                var index = tickData.findIndex(x => x.pair === pair);
                                var tickSize = tickData[index].tickSize;
                                var decimalPlaces = (tickSize.toString().split(".")[1] || []).length;
                                // set leverage and margin-mode
                                setLeverage(pair, process.env.LEVERAGE)
                                // order payload
                                const order = await linearClient.placeActiveOrder({
                                    symbol: pair,
                                    side: "Buy",
                                    order_type: "Market",
                                    qty: settings.pairs[settingsIndex].order_size.toFixed(decimalPlaces),
                                    time_in_force: "GoodTillCancel",
                                    reduce_only: false,
                                    close_on_trigger: false
                                });
                                //logIT("Order placed: " + JSON.stringify(order, null, 2));
                                logIT(chalk.bgGreenBright("Long Order Placed for " + pair + " at " + settings.pairs[settingsIndex].order_size + " size"));
                                if(process.env.USE_DISCORD == "true") {
                                    orderWebhook(pair, settings.pairs[settingsIndex].order_size, "Buy", position.size, position.percentGain, trigger_qty);
                                }
                            }
                            else {
                                //max position size reached
                                logIT("Max position size reached for " + pair);
                                messageWebhook("Max position size reached for " + pair);
                                
                            }
                        }
                        else {
                            logIT(chalk.redBright("Order size is greaer than max position size for " + pair));
                        }
                    }
                    else {
                        logIT(chalk.redBright("Error getting position for " + pair));
                    }

                }
                else {
                    logIT(chalk.cyan("!! Liquidation price " + liquidationOrders[index].price + " is higher than long price " + settings.pairs[settingsIndex].long_price + " for " + pair));
                }
            }
            else {
                logIT(chalk.bgRedBright( pair + " does not exist in settings.json"));
            }

        }
        else {
            const settings = await JSON.parse(fs.readFileSync('settings.json', 'utf8'));
            var settingsIndex = await settings.pairs.findIndex(x => x.symbol === pair);
            if(settingsIndex !== -1) {
                if (liquidationOrders[index].price > settings.pairs[settingsIndex].short_price)  {
                    var position = await getPosition(pair, "Sell");

                    //make sure position.size greater than or equal to 0
                    if (position.size != null) {
                        //console.log(position);
                        //no open position
                        if (position.side === "Sell" && position.size === 0) {
                            //load min order size json
                            const tickData = JSON.parse(fs.readFileSync('min_order_sizes.json', 'utf8'));
                            var index = tickData.findIndex(x => x.pair === pair);
                            var tickSize = tickData[index].tickSize;
                            var decimalPlaces = (tickSize.toString().split(".")[1] || []).length;
                            // set leverage and margin-mode
                            setLeverage(pair, process.env.LEVERAGE)
                            // order payload
                            const order = await linearClient.placeActiveOrder({
                                symbol: pair,
                                side: "Sell",
                                order_type: "Market",
                                qty: settings.pairs[settingsIndex].order_size.toFixed(decimalPlaces),
                                time_in_force: "GoodTillCancel",
                                reduce_only: false,
                                close_on_trigger: false
                            });
                            //logIT("Order placed: " + JSON.stringify(order, null, 2));
                            logIT(chalk.bgRedBright("Short Order Placed for " + pair + " at " + settings.pairs[settingsIndex].order_size + " size"));
                            if(process.env.USE_DISCORD == "true") {
                                orderWebhook(pair, settings.pairs[settingsIndex].order_size, "Sell", position.size, position.percentGain, trigger_qty);
                            }
    
                        }
                        //open DCA position
                        else if (position.side === "Sell" && position.size > 0 && position.percentGain < 0) {
                            //maxe sure order is less than max order size
                            if ((position.size + settings.pairs[settingsIndex].order_size) < settings.pairs[settingsIndex].max_position_size && process.env.USE_DCA_FEATURE == "true") {
                                //load min order size json
                                const tickData = JSON.parse(fs.readFileSync('min_order_sizes.json', 'utf8'));
                                var index = tickData.findIndex(x => x.pair === pair);
                                var tickSize = tickData[index].tickSize;
                                var decimalPlaces = (tickSize.toString().split(".")[1] || []).length;
                                // set leverage and margin-mode
                                setLeverage(pair, process.env.LEVERAGE)
                                // order payload
                                const order = await linearClient.placeActiveOrder({
                                    symbol: pair,
                                    side: "Sell",
                                    order_type: "Market",
                                    qty: settings.pairs[settingsIndex].order_size.toFixed(decimalPlaces),
                                    time_in_force: "GoodTillCancel",
                                    reduce_only: false,
                                    close_on_trigger: false
                                });
                                //logIT("Order placed: " + JSON.stringify(order, null, 2));
                                logIT(chalk.bgRedBright("Short Order Placed for " + pair + " at " + settings.pairs[settingsIndex].order_size + " size"));
                                if(process.env.USE_DISCORD == "true") {
                                    orderWebhook(pair, settings.pairs[settingsIndex].order_size, "Sell", position.size, position.percentGain, trigger_qty);
                                }
                            }
                            else {
                                //max position size reached
                                logIT("Max position size reached for " + pair);
                                messageWebhook("Max position size reached for " + pair);
                            }
                        }
                        else {
                            logIT(chalk.redBright("Order size is greater than max position size for " + pair));
                        }
                    }
                    else {
                        logIT(chalk.redBright("Error getting position for " + pair));
                    }

                }
                else {
                    logIT(chalk.cyan("!! Liquidation price " + liquidationOrders[index].price + " is lower than short price " + settings.pairs[settingsIndex].short_price + " for " + pair));
                }
            }
            else {
                logIT(chalk.bgCyan(pair + " does not exist in settings.json"));
            }
        }
    }
    else {
        logIT(chalk.redBright("Max Open Positions Reached!"));
    }

}

//set leverage on pair
async function setLeverage(pair, leverage) {
    //remove "liquidation." from pair name
    pair = pair.replace("liquidation.", "");

    try{
        if (process.env.MARGIN == "ISOLATED"){
            const setUserLeverage = await linearClient.setUserLeverage({symbol: pair,buy_leverage: leverage,sell_leverage: leverage});
            const setMarginSwitch = await linearClient.setMarginSwitch({symbol: pair,buy_leverage: leverage,sell_leverage: leverage,is_isolated: true});
        } else {
            const setUserLeverage = await linearClient.setUserLeverage({symbol: pair,buy_leverage: leverage,sell_leverage: leverage});
            const setMarginSwitch = await linearClient.setMarginSwitch({symbol: pair,buy_leverage: leverage,sell_leverage: leverage,is_isolated: false});
        }
    }
    catch (e) {
        logIT(chalk.redBright("ERROR setting leverage for " + pair + " to " + leverage, e));
        await sleep(1000);
    }
}

//set position mode to hedge
async function setPositionMode() {

    const set = await linearClient.setPositionMode({
        coin: "USDT",
        mode: "BothSide"
    });
    //log responses
    if (set.ret_msg === "OK") {
        logIT("Position mode set");
        return true;
    }
    else if (set.ret_msg === "Partial symbols switched successfully, excluding symbols with open orders or positions.") {
        logIT("Position mode set for symbols without positions");
        return false;
    }
    else if (set.ret_msg === "All symbols switched successfully."){
        logIT("Position mode set");
        return false;
    } else {
        logIT(chalk.redBright("Unable to set position mode"));
        return false;
    }
    
}

async function checkLeverage(symbol) {
    var position = await linearClient.getPosition({symbol: symbol});
    var leverage = position.result[0].leverage;
    return leverage;
}
//create loop that checks for open positions every second
async function checkOpenPositions() {
    //gor through all pairs and getPosition()
    var positions = await linearClient.getPosition();
    //check rate_limit_status
    if (positions.rate_limit_status > 100) {
        rateLimit = baseRateLimit;
        logIT("Rate limit status: " + chalk.green(positions.rate_limit_status));
    }
    else if (positions.rate_limit_status > 75) {
        rateLimit = rateLimit + 500;
        logIT("Rate limit status: " + chalk.greenBright(positions.rate_limit_status));
    }
    else if (positions.rate_limit_status > 50) {
        rateLimit = rateLimit + 1000;
        logIT("Rate limit status: " + chalk.yellowBright(positions.rate_limit_status));
    }
    else if (positions.rate_limit_status > 25) {
        rateLimit = rateLimit + 2000;
        logIT("Rate limit status: " + chalk.yellow(positions.rate_limit_status));
    }
    else {
        rateLimit = rateLimit + 200;
        logIT("Rate limit status: " + chalk.red(positions.rate_limit_status));
    }

    //logIT("Positions: " + JSON.stringify(positions, null, 2));
    var totalPositions = 0;
    var postionList = [];
    if (positions.result !== null) {
        for (var i = 0; i < positions.result.length; i++) {
            if (positions.result[i].data.size > 0) {
                //logIT("Open Position for " + positions.result[i].data.symbol + " with size " + positions.result[i].data.size + " and side " + positions.result[i].data.side + " and pnl " + positions.result[i].data.unrealised_pnl);
               
                takeProfit(positions.result[i].data.symbol, positions.result[i].data);
   
                //get usd value of position
                var usdValue = (positions.result[i].data.entry_price * positions.result[i].data.size) / process.env.LEVERAGE;
                totalPositions++;

                        
                //create object to store in postionList
                var position = {
                    symbol: positions.result[i].data.symbol,
                    size: positions.result[i].data.size,
                    usdValue: usdValue.toFixed(4),
                    side: positions.result[i].data.side,
                    pnl: positions.result[i].data.unrealised_pnl
                }
                postionList.push(position);
                
            }
        }
    }
    else {
        logIT("Open positions response is null");
    }
    if (postionList != 0){
        console.log("----------------------------------------------------");
        console.log("------------------ OPEN POSITIONS ------------------");
        console.log("----------------------------------------------------");
        console.table(postionList);
    }
}

async function getMinTradingSize() {
    const url = "https://api.bybit.com/v2/public/symbols";
    const response = await fetch(url);
    const data = await response.json();
    var balance = await getBalance();

    if (balance !== null) {
        var tickers = await linearClient.getTickers();
        var positions = await linearClient.getPosition();

        var minOrderSizes = [];
        logIT("Fetching min Trading Sizes for pairs, this could take a minute...");
        for (var i = 0; i < data.result.length; i++) {
            logIT("Pair: " + data.result[i].name + " Min Trading Size: " + data.result[i].lot_size_filter.min_trading_qty);
            //check if min_trading_qty usd value is less than process.env.MIN_ORDER_SIZE
            var minOrderSize = data.result[i].lot_size_filter.min_trading_qty;
            //get price of pair from tickers
            var priceFetch = tickers.result.find(x => x.symbol === data.result[i].name);
            var price = priceFetch.last_price;
            //get usd value of min order size
            var usdValue = (minOrderSize * price);
            //logIT("USD value of " + data.result[i].name + " is " + usdValue);
            //find usd valie of process.env.MIN_ORDER_SIZE
            var minOrderSizeUSD = (balance * process.env.PERCENT_ORDER_SIZE/100) * process.env.LEVERAGE;
            //logIT("USD value of " + process.env.PERCENT_ORDER_SIZE + " is " + minOrderSizeUSD);
            if (minOrderSizeUSD < usdValue) {
                //use min order size
                var minOrderSizePair = minOrderSize;
                var tradeable = false
            }
            else {
                //convert min orderSizeUSD to pair value
                var minOrderSizePair = (minOrderSizeUSD / price);
                var tradeable = true
            }
            try{
                //find pair ion positions
                var position = positions.result.find(x => x.data.symbol === data.result[i].name);
<<<<<<< HEAD
=======
                var leverage = position.data.leverage;
        
                if (process.env.LEVERAGE === leverage.toString()) {
                    //find max position size for pair
                    var maxPositionSize = ((balance * (process.env.MAX_POSITION_SIZE_PERCENT/100)) / price) * process.env.LEVERAGE;
                    //save min order size and max position size to json
                    var minOrderSizeJson = {
                        "pair": data.result[i].name,
                        "minOrderSize": minOrderSizePair,
                        "maxPositionSize": maxPositionSize,
                        "tickSize": data.result[i].price_filter.tick_size,
                        "tradeable": tradeable
                    }
                    //add to array
                    minOrderSizes.push(minOrderSizeJson);
>>>>>>> e4778fcb

                //find max position size for pair
                var maxPositionSize = ((balance * (process.env.MAX_POSITION_SIZE_PERCENT/100)) / price) * process.env.LEVERAGE;
                //save min order size and max position size to json
                var minOrderSizeJson = {
                    "pair": data.result[i].name,
                    "minOrderSize": minOrderSizePair,
                    "maxPositionSize": maxPositionSize,
                    "tickSize": data.result[i].price_filter.tick_size,
                }
                //add to array
                minOrderSizes.push(minOrderSizeJson);
            }
            catch (e) {
                await sleep(10);
            }

        }
        fs.writeFileSync('min_order_sizes.json', JSON.stringify(minOrderSizes, null, 4));


        //update settings.json with min order sizes
        const settings = JSON.parse(fs.readFileSync('settings.json', 'utf8'));
        for (var i = 0; i < minOrderSizes.length; i++) {
            var settingsIndex = settings.pairs.findIndex(x => x.symbol === minOrderSizes[i].pair);
            if(settingsIndex !== -1) {
                settings.pairs[settingsIndex].order_size = minOrderSizes[i].minOrderSize;
                settings.pairs[settingsIndex].max_position_size = minOrderSizes[i].maxPositionSize;
                
            }
        }
    }
    else {
        logIT("Error fetching balance");
    }

}
//get all symbols
async function getSymbols() {
    try{
        const url = "https://api.bybit.com/v2/public/symbols";
        const response = await fetch(url);
        const data = await response.json();
        //console.log(JSON.stringify(data.result[0], null, 2));
        var symbols = [];
        //only allow symbols that are not inverse
        for (var i = 0; i < data.result.length; i++) {
            //check if 1000 or any number is in the name
            if (data.result[i].name.includes("1000")) {
                continue;
            }
            else {
                var t1 = "liquidation.";
                var t2 = data.result[i].name.toString();
                //check if t2 ends in USDT
                if (t2.endsWith("USDT")) {
                    var pair = t1.concat(t2);
                    symbols.push(pair);
                }

            }

        }
        return symbols;
    }
    catch{
        logIT("Error fetching symbols");
        return null;
    }
}
//sleep function
function sleep(ms) {
    return new Promise(resolve => setTimeout(resolve, ms));
}
//send data to gui
function sendToClient(type, data) {
    if (_wsClient) {
      const message = JSON.stringify({ type, data });
      _wsClient.send(message);
    }
}
//auto create settings.json file
async function createSettings() {
    await getMinTradingSize();
    var minOrderSizes = JSON.parse(fs.readFileSync('min_order_sizes.json'));
    //get info from https://api.liquidation.report/public/research
    const url = "https://liquidation-report.p.rapidapi.com/lickhunterpro";
    const options = {
        method: 'GET',
        headers: {
            'X-RapidAPI-Key': apikey,
            'X-RapidAPI-Host': 'liquidation-report.p.rapidapi.com'
        }
    };
    fetch(url,options)
    .then(res => res.json())
    .then((out) => {
        //create settings.json file with multiple pairs
        var settings = {};
        settings["pairs"] = [];
        for (var i = 0; i < out.data.length; i++) {
            //logIT("Adding Smart Settings for " + out.data[i].name + " to settings.json");
            //if name contains 1000 or does not end in USDT, skip
            if (out.data[i].name.includes("1000")) {
                continue;
            }
            else {
                //find index of pair in min_order_sizes.json "pair" key
                var index = minOrderSizes.findIndex(x => x.pair === out.data[i].name + "USDT");
                if (index === -1) {
                    continue;
                }
                else {
                    //risk level
                    var riskLevel = process.env.RISK_LEVEL;
                    if (riskLevel == 1) {
                        //add 0.5% to long_price and subtract 0.5% from short_price
                        var long_risk = out.data[i].long_price * 1.005
                        var short_risk = out.data[i].short_price * 0.995
                    }
                    else if (riskLevel == 2) {
                        //calculate price 1% below current price and 1% above current price
                        var long_risk = out.data[i].long_price * 1.01
                        var short_risk = out.data[i].short_price * 0.99
                    }
                    else if (riskLevel == 3) {
                        //calculate price 2% below current price and 2% above current price
                        var long_risk = out.data[i].long_price * 1.02
                        var short_risk = out.data[i].short_price * 0.98
                    }
                    else if (riskLevel == 4) {
                        //calculate price 3% below current price and 3% above current price
                        var long_risk = out.data[i].long_price * 1.03
                        var short_risk = out.data[i].short_price * 0.97
                    }
                    else if (riskLevel == 5) {
                        //calculate price 4% below current price and 4% above current price
                        var long_risk = out.data[i].long_price * 1.04
                        var short_risk = out.data[i].short_price * 0.96
                    }
                    else {
                        var long_risk = out.data[i].long_price;
                        var short_risk = out.data[i].short_price;
                    }

                    var pair = {
                        "symbol": out.data[i].name + "USDT",
                        "leverage": process.env.LEVERAGE,
                        "min_volume": out.data[i].liq_volume,
                        "take_profit": process.env.TAKE_PROFIT_PERCENT,
                        "stop_loss": process.env.STOP_LOSS_PERCENT,
                        "order_size": minOrderSizes[index].minOrderSize,
                        "max_position_size": minOrderSizes[index].maxPositionSize,
                        "long_price": long_risk,
                        "short_price": short_risk
                    }
                    if (minOrderSizes[index].tradeable == true) {
                        settings["pairs"].push(pair);
                    }
                    else {
                        continue;
                    }
                }
            }
        }
        fs.writeFileSync('settings.json', JSON.stringify(settings, null, 4));

    }).catch(err => { throw err });
}
//update settings.json file with long_price and short_price

async function updateSettings() {
    //check if last update was more than 5 minutes ago
    if (lastUpdate == 0) {
        lastUpdate = Date.now();
    }
    else {
        var now = Date.now();
        var diff = now - lastUpdate;
        if (diff < 300000) {
            return;
        }
        else {
            lastUpdate = Date.now();
            if(process.env.UPDATE_MIN_ORDER_SIZING == "true") {
                await getMinTradingSize();
            }
            var minOrderSizes = JSON.parse(fs.readFileSync('min_order_sizes.json'));
            var settingsFile = JSON.parse(fs.readFileSync('settings.json'));
            const url = "https://liquidation-report.p.rapidapi.com/lickhunterpro";
            const options = {
                method: 'GET',
                headers: {
                    'X-RapidAPI-Key': apikey,
                    'X-RapidAPI-Host': 'liquidation-report.p.rapidapi.com'
                }
            };
            fetch(url,options)
            .then(res => res.json())
            .then((out) => {
                //create settings.json file with multiple pairs
                //save result to research.json
                fs.writeFileSync('research.json', JSON.stringify(out, null, 4));
                var settings = {};
                settings["pairs"] = [];
                for (var i = 0; i < out.data.length; i++) {
                    //find index of pair in min_order_sizes.json "pair" key
                    var index = minOrderSizes.findIndex(x => x.pair === out.data[i].name + "USDT");
                    var settingsIndex = settingsFile.pairs.findIndex(x => x.symbol === out.data[i].name + "USDT");
                    if (index === -1 || settingsIndex === 'undefined' || out.data[i].name.includes("1000")) {
                        //logIT("Skipping " + out.data[i].name + "USDT");
                    }
                    else {
                        //set risk then update long_price and short_price
                        var riskLevel = process.env.RISK_LEVEL;
                        if (riskLevel == 1) {
                            //add 0.5% to long_price and subtract 0.5% from short_price
                            var long_risk = out.data[i].long_price * 1.005
                            var short_risk = out.data[i].short_price * 0.995
                        }
                        else if (riskLevel == 2) {
                            //calculate price 1% below current price and1% above current price
                            var long_risk = out.data[i].long_price * 1.01
                            var short_risk = out.data[i].short_price * 0.99
                        }
                        else if (riskLevel == 3) {
                            //calculate price 2% below current price and 2% above current price
                            var long_risk = out.data[i].long_price * 1.02
                            var short_risk = out.data[i].short_price * 0.98
                        }
                        else if (riskLevel == 4) {
                            //calculate price 3% below current price and 3% above current price
                            var long_risk = out.data[i].long_price * 1.03
                            var short_risk = out.data[i].short_price * 0.97
                        }
                        else if (riskLevel == 5) {
                            //calculate price 4% below current price and 4% above current price
                            var long_risk = out.data[i].long_price * 1.04
                            var short_risk = out.data[i].short_price * 0.96
                        }
                        else {
                            var long_risk = out.data[i].long_price;
                            var short_risk = out.data[i].short_price;
                        }
                        //updated settings.json file
                        settingsFile.pairs[settingsIndex].long_price = long_risk;
                        settingsFile.pairs[settingsIndex].short_price = short_risk;
                        settingsFile.pairs[settingsIndex].min_volume = out.data[i].liq_volume;
                    }
                }
                fs.writeFileSync('settings.json', JSON.stringify(settingsFile, null, 4));
            //if error load research.json file and update settings.json file
            }).catch(
                err => {
                    logIT(chalk.red("Reaseach API down Attempting to load research.json file, if this continues please contact @Crypt0gnoe or @Atsutane in Discord"));
                    var minOrderSizes = JSON.parse(fs.readFileSync('min_order_sizes.json'));
                    var settingsFile = JSON.parse(fs.readFileSync('settings.json'));
                    var researchFile = JSON.parse(fs.readFileSync('research.json'));
                    var settings = {};
                    settings["pairs"] = [];
                    for (var i = 0; i < researchFile.data.length; i++) {
                        //find index of pair in min_order_sizes.json "pair" key
                        var index = minOrderSizes.findIndex(x => x.pair === researchFile.data[i].name + "USDT");
                        var settingsIndex = settingsFile.pairs.findIndex(x => x.symbol === researchFile.data[i].name + "USDT");
                        try{
                            if (index === -1 || settingsIndex === 'undefined' || researchFile.data[i].name.includes("1000")) {
                                //logIT("Skipping " + researchFile.data[i].name + "USDT");
                            }
                            else {
                                //set risk then update long_price and short_price
                                var riskLevel = process.env.RISK_LEVEL;
                                if (riskLevel == 1) {
                                    //add 0.5% to long_price and subtract 0.5% from short_price
                                    var long_risk = researchFile.data[i].long_price * 1.005
                                    var short_risk = researchFile.data[i].short_price * 0.995
                                }
                                else if (riskLevel == 2) {
                                    //calculate price 1% below current price and1% above current price
                                    var long_risk = researchFile.data[i].long_price * 1.01
                                    var short_risk = researchFile.data[i].short_price * 0.99
                                }
                                else if (riskLevel == 3) {
                                    //calculate price 2% below current price and 2% above current price
                                    var long_risk = researchFile.data[i].long_price * 1.02
                                    var short_risk = researchFile.data[i].short_price * 0.98
                                }
                                else if (riskLevel == 4) {
                                    //calculate price 3% below current price and 3% above current price
                                    var long_risk = researchFile.data[i].long_price * 1.03
                                    var short_risk = researchFile.data[i].short_price * 0.97
                                }
                                else if (riskLevel == 5) {
                                    //calculate price 4% below current price and 4% above current price
                                    var long_risk = researchFile.data[i].long_price * 1.04
                                    var short_risk = researchFile.data[i].short_price * 0.96
                                }
                                else {
                                    var long_risk = researchFile.data[i].long_price;
                                    var short_risk = researchFile.data[i].short_price;
                                }
                                //updated settings.json file
                                settingsFile.pairs[settingsIndex].long_price = long_risk;
                                settingsFile.pairs[settingsIndex].short_price = short_risk;
                                settingsFile.pairs[settingsIndex].min_volume = researchFile.data[i].liq_volume;
                            }
                        }
                        catch(err){
                            logIT("Error updating " + researchFile.data[i].name + "USDT, this is likely due to not having this pair active in your settings.json file");
                        }


                    }
                    fs.writeFileSync('settings.json', JSON.stringify(settingsFile, null, 4));
                }
            );
        }
    }

}

//discord webhook
function orderWebhook(symbol, amount, side, position, pnl, qty) {
    if(process.env.USE_DISCORD == "true") {
        if (side == "Buy") {
            var color = '#00ff00';
        }
        else {
            var color = '#ff0000';

        }
        var dir = "";
        if (side === "Buy") {
            dir = "✅Long";
            var color = '#00ff00';
        } else {
            dir = "❌Short";
            var color = '#ff0000';
        }
        const embed = new MessageBuilder()
            .setTitle('New Liquidation | ' + symbol.toString() + ' | ' + dir)
            .addField('Symbol: ', symbol.toString(), true)
            .addField('Amount: ', amount.toString(), true)
            .addField('Liq. Vol.: ', qty.toFixed(0), true)
            .addField('Side: ', dir, true)
            .setColor(color)
            .setTimestamp();
        try {
            hook.send(embed);
        }
        catch (err) {
            logIT(chalk.red("Discord Webhook Error"));
        }
    }
}

function calculateBotUptime(uptimeSeconds) {
    var elapsedDays = uptimeSeconds / 86400;  //days
    var restSeconds = uptimeSeconds % 86400;   // rest of seconds left
    var elapsedHours = restSeconds / 3600;          // hours
    restSeconds = restSeconds % 3600;
    var elapsedMinutes = restSeconds / 60;          // minutes
    var elapsedSeconds = restSeconds % 60;
    var times = [parseInt(elapsedDays), parseInt(elapsedHours), parseInt(elapsedMinutes), parseInt(elapsedSeconds)];
    return times;
}

function logIT(msg) {
    console.log('[' + moment().local().toString() + '] :: ' + msg)
	// Log to file
    if (process.env.USE_LOG == "true"){
        fs.appendFile('log', '[' + moment().local().toString() + '] ' + msg.replace(/\u001b\[\d+m/g, '') + '\n', function (err) {
            if (err) {
                logIT("Logging error: " + err);
                return console.log("Logging error: " + err);
            }
        });
    }
}

function isAuthenticated(req, res, next) {
    if (req.session.isLoggedIn) {
      return next();
    }
    res.redirect('/login');
}

//add coins to a timeout if stop-loss is met
function addCoinToTimeout(coin, time) {
    if (stopLossCoins.has(coin)) {
        clearTimeout(stopLossCoins.get(coin));
        stopLossCoins.delete(coin);
    }

    const timerId = setTimeout(() => {
        stopLossCoins.delete(coin);
        logIT(`Coin ${coin} removed from timeout`);
    }, time);

    stopLossCoins.set(coin, timerId);
    logIT(`Added coin ${coin} to timeout for ${time}ms`);
}

//message webhook
function messageWebhook(message) {
    if(process.env.USE_DISCORD == "true") {
        const embed = new MessageBuilder()
            .setTitle('New Alert')
            .addField('Message: ', message, true)
            .setColor('#00FFFF')
            .setTimestamp();
        try {
            hook.send(embed);
        }
        catch (err) {
            logIT(chalk.red("Discord Webhook Error"));
        }
    }
}

//report webhook
async function reportWebhook() {
    if(process.env.USE_DISCORD == "true") {
        const settings = JSON.parse(fs.readFileSync('account.json', 'utf8'));
        //check if starting balance is set
        var balance = await getBalance();
        if (settings.startingBalance === 0) {
            settings.startingBalance = balance;
            fs.writeFileSync('account.json', JSON.stringify(settings, null, 4));
            var startingBalance = settings.startingBalance;
        }
        else {
            var startingBalance = settings.startingBalance;
        }

        //get current timestamp and calculate bot uptime
        const timestampNow = moment();
        const timeUptimeInSeconds = timestampNow.diff(timestampBotStart, 'seconds');
        const times = calculateBotUptime(timeUptimeInSeconds);

        //fetch balance
        var diff = balance - startingBalance;
        var percentGain = (diff / startingBalance) * 100;
        var percentGain = percentGain.toFixed(6);
        var diff = diff.toFixed(6);
        var balance = balance.toFixed(2);
        //fetch positions
        var positions = await linearClient.getPosition();
        var positionList = [];
        var openPositions = await totalOpenPositions();
        if(openPositions === null) {
            openPositions = 0;
        }
        var marg = await getMargin();
        var time = await getServerTime();
        //loop through positions.result[i].data get open symbols with size > 0 calculate pnl and to array
        for (var i = 0; i < positions.result.length; i++) {
            if (positions.result[i].data.size > 0) {
                
                var pnl1 = positions.result[i].data.unrealised_pnl;
                var pnl = pnl1.toFixed(6);
                var symbol = positions.result[i].data.symbol;
                var size = positions.result[i].data.size;
                var liq = positions.result[i].data.liq_price;
                var size = size.toFixed(4);
                var ios = positions.result[i].data.is_isolated;

                var priceFetch = await linearClient.getTickers({symbol: symbol});
                var test = priceFetch.result[0].last_price;

                let side = positions.result[i].data.side;
                var dir = "";
                if (side === "Buy") {
                    dir = "✅Long / ❌Short";
                } else {
                    dir = "❌Long / ✅Short";
                }

                var stop_loss = positions.result[i].data.stop_loss;
                var take_profit = positions.result[i].data.take_profit;
                var price = positions.result[i].data.entry_price;
                var fee = positions.result[i].data.occ_closing_fee;
                var price = price.toFixed(4);
                //calulate size in USDT
                var usdValue = (positions.result[i].data.entry_price * size) / process.env.LEVERAGE;
                var position = {
                    "symbol": symbol,
                    "size": size,
                    "side": dir,
                    "sizeUSD": usdValue.toFixed(3),
                    "pnl": pnl,
                    "liq": liq,
                    "price": price,
                    "stop_loss": stop_loss,
                    "take_profit": take_profit,
                    "iso": ios,
                    "test": test,
                    "fee": fee.toFixed(3)
                }
                positionList.push(position);
            }
        }

        const embed = new MessageBuilder()
            .setTitle("```"+'---------------------------Bot Report---------------------------'+"```")
            .addField('Balance: ', "```autohotkey"+'\n'+balance.toString()+"```", true)
            .addField('Leverage: ', "```autohotkey"+'\n'+process.env.LEVERAGE.toString()+"```", true)
            //.addField('Version: ', version.commit.toString(), true)
            .addField('Total USDT in Posi: ', "```autohotkey"+'\n'+marg.toFixed(2).toString()+"```", true)
            .addField('Profit USDT: ', "```autohotkey"+'\n'+diff.toString()+"```", true)
            .addField('Profit %: ', "```autohotkey"+'\n'+percentGain.toString()+"```"+'\n', true)
            .addField('Bot UpTime: ', "```autohotkey" + '\n' + times[0].toString() + " days " + times[1].toString() + " hr. " + times[2].toString() + " min. " + times[3].toString() + " sec." + "```", true)
            .addField('Server Time: ', "```autohotkey"+'\n'+time.toString()+"```", true)
            .addField("","",true)
            .addField("","",true)
            .setFooter('Open Positions: ' + openPositions.toString())
            //for each position in positionList add field only 7 fields per embed
            for(var i = 0; i < positionList.length; i++) {stop_loss
                embed.addField(positionList[i].symbol,'\n'
                +"```autohotkey"+'\n'
                +"Isolated: " + positionList[i].iso +'\n'
                +"Closing Fee: " + positionList[i].fee +'\n'
                +"Size: " + positionList[i].size +'\n'
                +"Value in $: " + positionList[i].sizeUSD +'\n'
                + "PnL: " + positionList[i].pnl+'\n'+"```"
                +"```fix"+'\n'+ positionList[i].side+"```"
                +"```autohotkey"+'\n'
                +"Price: " + positionList[i].test +'\n'
                + "Entry Price: " + positionList[i].price+'\n'
                + "Stop Loss: " + positionList[i].stop_loss+'\n'
                + "Take Profit: " + positionList[i].take_profit+'\n'
                + "Liq Price: " + positionList[i].liq+"```", true);
            }
            //purple color
            embed.setColor('#9966cc')
            .setTimestamp();
        try {
            hook.send(embed);
        }
        catch (err) {
            logIT(chalk.red("Discord Webhook Error"));
        }
    }
}


async function main() {
    //logIT("Starting Lick Hunter!");
    logIT("Starting Lick Hunter!");
    reportWebhook();
    try{
        pairs = await getSymbols();

        //load local file acccount.json with out require and see if "config_set" is true
        var account = JSON.parse(fs.readFileSync('account.json', 'utf8'));
        if (account.config_set == false) {
            var isSet = await setPositionMode();
            if (isSet == true) {
                //set to true and save
                account.config_set = true;
                fs.writeFileSync('account.json', JSON.stringify(account));
            }

        }

        if(process.env.UPDATE_MIN_ORDER_SIZING == "true") {
            await getMinTradingSize();
        }
        if (process.env.USE_SMART_SETTINGS.toLowerCase() == "true") {
            logIT("Updating settings.json with smart settings");
            await createSettings();
        }
    }
    catch (err) {
        logIT(chalk.red("Error in main()"));

        if (process.env.USE_DISCORD == "true")
            messageWebhook(err);
            
        await sleep(10000);
    }

    await liquidationEngine(pairs);

    while (true) {
        try {
            await getBalance();
            await updateSettings();
            await checkOpenPositions();
            await sleep(rateLimit);
        } catch (e) {
            console.log(e);
            sleep(1000);
            rateLimit = rateLimit + 1000;
        }
    }
}

// check for updates since first use
function getLastDeploymentDateTime() {
    return new Promise((resolve, reject) => {
      fs.readFile("deployment", 'utf8', (error, data) => {
        if (error) {
          reject(error);
        } else {
          const dateTime = new Date(data.trim());
          resolve(dateTime);
        }
      });
    });
}

function updateLastDeploymentDateTime(dateTime) {
    fs.writeFile("deployment", dateTime.toISOString(), (error) => {
        if (error) {
            console.error(error);
        } else {
            console.log('Updated last change: ', dateTime.toLocaleString());
        }
    });
}

async function checkForUpdates() {
    const lastDeploymentDateTime = await getLastDeploymentDateTime();
    const options = {
      hostname: 'api.github.com',
      path: `/repos/CryptoGnome/Bybit-Lick-Hunter-v4/commits?since=${lastDeploymentDateTime.toISOString()}`,
      headers: {
        'User-Agent': 'Node.js'
      }
    };
  
    const req = https.request(options, (res) => {
      let data = '';
      res.on('data', (chunk) => {
        data += chunk;
      });
      res.on('end', () => {
        const commits = JSON.parse(data);
        if (commits.length > 0) {
          logIT(chalk.red(`There is a new update available!` + 'https://github.com/CryptoGnome/Bybit-Lick-Hunter-v4'));
        } else {
          logIT(chalk.green('You are on the newest version of Lick-Hunter!'));
        }
      });
    });
  
    req.on('error', (error) => {
      logIT(error);
    });
  
    req.end();
  }

// check for config changes, and update it
fs.watchFile('.env', (curr, prev) => {
    logIT("Config has changed!");
    var newEnv = dotenv.parse(fs.readFileSync('.env'));

    for (const key in newEnv) {
      process.env[key] = newEnv[key];
    }

    dotenv.config();
});

// change the .env the right way
function changeENV(variable, value) {
    const env = dotenv.parse(fs.readFileSync('.env'));
    env[variable] = value;
    const envString = Object.keys(env).map(key => `${key}=${env[key]}`).join('\n');
    fs.writeFileSync('.env', envString);

    dotenv.config();
}

try {
    main();
}
catch (error) {
    logIT(chalk.red("Error: ", error));

    if (process.env.USE_DISCORD == "true")
        messageWebhook(error);

    main();
}<|MERGE_RESOLUTION|>--- conflicted
+++ resolved
@@ -228,13 +228,8 @@
     
             }
             else {
-<<<<<<< HEAD
-                logIT(chalk.magenta("[" + liquidationOrders[index].amount + "] " + dir + " Liquidation order for " + liquidationOrders[index].pair + " with a cumulative value of " + liquidationOrders[index].qty + " USDT"));
+                logIT(chalk.magenta("[" + liquidationOrders[index].amount + "] " + dir + " Liquidation order for " + liquidationOrders[index].pair + "@Bybit with a cumulative value of " + liquidationOrders[index].qty + " USDT"));
                 logIT(chalk.yellow("Not enough liquidations to trade " + liquidationOrders[index].pair));
-=======
-                console.log(getLogTimesStamp() + " ::  " + chalk.magenta("[" + liquidationOrders[index].amount + "] " + dir + " Liquidation order for " + liquidationOrders[index].pair + "@Bybit with a cumulative value of " + liquidationOrders[index].qty + " USDT"));
-                console.log(getLogTimesStamp() + " ::  " + chalk.yellow("Not enough liquidations to trade " + liquidationOrders[index].pair));
->>>>>>> e4778fcb
             }
     
         }
@@ -1126,24 +1121,6 @@
             try{
                 //find pair ion positions
                 var position = positions.result.find(x => x.data.symbol === data.result[i].name);
-<<<<<<< HEAD
-=======
-                var leverage = position.data.leverage;
-        
-                if (process.env.LEVERAGE === leverage.toString()) {
-                    //find max position size for pair
-                    var maxPositionSize = ((balance * (process.env.MAX_POSITION_SIZE_PERCENT/100)) / price) * process.env.LEVERAGE;
-                    //save min order size and max position size to json
-                    var minOrderSizeJson = {
-                        "pair": data.result[i].name,
-                        "minOrderSize": minOrderSizePair,
-                        "maxPositionSize": maxPositionSize,
-                        "tickSize": data.result[i].price_filter.tick_size,
-                        "tradeable": tradeable
-                    }
-                    //add to array
-                    minOrderSizes.push(minOrderSizeJson);
->>>>>>> e4778fcb
 
                 //find max position size for pair
                 var maxPositionSize = ((balance * (process.env.MAX_POSITION_SIZE_PERCENT/100)) / price) * process.env.LEVERAGE;
