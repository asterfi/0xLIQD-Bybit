--- conflicted
+++ resolved
@@ -1111,10 +1111,7 @@
             if (minOrderSizeUSD < usdValue) {
                 //use min order size
                 var minOrderSizePair = minOrderSize;
-<<<<<<< HEAD
                 //not tradeable since our percent order size is much lower than min order size value
-=======
->>>>>>> f5065de4
                 var tradeable = false
             }
             else {
